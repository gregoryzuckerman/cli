--- conflicted
+++ resolved
@@ -3,9 +3,5 @@
 REM Copyright (c) .NET Foundation and contributors. All rights reserved.
 REM Licensed under the MIT license. See LICENSE file in the project root for full license information.
 
-<<<<<<< HEAD
-powershell -NoProfile -NoLogo -Command "%~dp0run-build.ps1 %*; exit $LastExitCode;"
-=======
-powershell -NoProfile -NoLogo -Command "& \"%~dp0build_projects\dotnet-cli-build\build.ps1\" %*; exit $LastExitCode;"
->>>>>>> 9c6bcb9a
+powershell -NoProfile -NoLogo -Command "& \"%~dp0run-build.ps1\" %*; exit $LastExitCode;"
 if %errorlevel% neq 0 exit /b %errorlevel%
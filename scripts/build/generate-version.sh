#!/usr/bin/env bash
#
# Copyright (c) .NET Foundation and contributors. All rights reserved.
# Licensed under the MIT license. See LICENSE file in the project root for full license information.
#

<<<<<<< HEAD
export RELEASE_SUFFIX=dev
=======
>>>>>>> 0cb495f3
export MAJOR_VERSION=1
export MINOR_VERSION=0
export PATCH_VERSION=1

export COMMIT_COUNT_VERSION=$(printf "%06d" $(git rev-list --count HEAD))

export DOTNET_CLI_VERSION=$MAJOR_VERSION.$MINOR_VERSION.$PATCH_VERSION.$COMMIT_COUNT_VERSION<|MERGE_RESOLUTION|>--- conflicted
+++ resolved
@@ -4,10 +4,6 @@
 # Licensed under the MIT license. See LICENSE file in the project root for full license information.
 #
 
-<<<<<<< HEAD
-export RELEASE_SUFFIX=dev
-=======
->>>>>>> 0cb495f3
 export MAJOR_VERSION=1
 export MINOR_VERSION=0
 export PATCH_VERSION=1
